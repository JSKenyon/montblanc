--- conflicted
+++ resolved
@@ -284,13 +284,6 @@
         cube.register_properties(_massage_dtypes(P, T))
         cube.register_arrays(_massage_dtypes(A, T))
 
-<<<<<<< HEAD
-        #================================
-        # Queue Data Source Configuration
-        #================================
-
-        # Get the data source (defaults or test data)
-=======
         #==========================================
         # Tensorflow Session and Thread Coordinator
         #==========================================
@@ -301,7 +294,6 @@
         self._tf_session = tf.Session(tf_server_target)
 
         # Get the defaults data source (default or test data)
->>>>>>> 7b9fd48e
         data_source = slvr_cfg.get(Options.DATA_SOURCE)
         montblanc.log.info("Defaults Data Source '{}'".format(data_source))
 
@@ -436,27 +428,22 @@
         self._run_metadata_lock = threading.Lock()
         self._iterations = 0
 
-<<<<<<< HEAD
     def is_master(self):
         return self._is_master
 
-    def _parameter_feed(self):
+    def _descriptor_feed(self):
         # Only the master feeds descriptors
         if not self.is_master():
             return
 
-=======
-    def _descriptor_feed(self):
->>>>>>> 7b9fd48e
         try:
             self._descriptor_feed_impl()
         except Exception as e:
             montblanc.log.exception("Descriptor Exception")
             raise
 
-<<<<<<< HEAD
-    def _parameter_feed_impl(self):
-        def _make_hashring(remote_parameter_queues):
+    def _descriptor_feed_impl(self):
+        def _make_hashring(remote_descriptor_queues):
             from uhashring import HashRing
 
             node_config = { '%s_%s' % (j,t) : {
@@ -464,18 +451,15 @@
                 'vnodes': 40,
                 'hostname': j,
                 'port': t }
-                for j, t, q in remote_parameter_queues }
+                for j, t, q in remote_descriptor_queues }
 
             return HashRing(node_config, replicas=4, compat=False)
 
-=======
-    def _descriptor_feed_impl(self):
->>>>>>> 7b9fd48e
         session = self._tf_session
 
         # Copy dimensions of the main cube
         cube = self.hypercube.copy()
-        RPQ = self._tf_feed_data.remote.parameter
+        RPQ = self._tf_feed_data.remote.descriptor
 
         hashring = _make_hashring(RPQ)
 
@@ -489,7 +473,6 @@
 
             # Construct a descriptor describing a portion of the problem
             descriptor = self._transcoder.encode(cube.dimensions(copy=False))
-<<<<<<< HEAD
 
             # Hash the descriptor to obtain the node to send it to
             node = hashring.get(descriptor)
@@ -504,28 +487,15 @@
 
             feed_dict = { queue.placeholders[0] : descriptor }
             session.run(queue.enqueue_op, feed_dict=feed_dict)
-            parameters_fed += 1
+            descriptors_fed += 1
 
         # Indicate EOF to workers
         for job, task, queue in RPQ:
             session.run(queue.enqueue_op, feed_dict={ queue.placeholders[0]: [-1] })
 
-        montblanc.log.info("Done feeding {n} parameters.".format(
-            n=parameters_fed))
-
-=======
-            feed_dict = {LQ.descriptor.placeholders[0] : descriptor }
-            montblanc.log.debug('Encoding {i} {d}'.format(i=i, d=descriptor))
-            session.run(LQ.descriptor.enqueue_op, feed_dict=feed_dict)
-            descriptors_fed += 1
-
         montblanc.log.info("Done feeding {n} descriptors.".format(
             n=descriptors_fed))
 
-        feed_dict = {LQ.descriptor.placeholders[0] : [-1] }
-        session.run(LQ.descriptor.enqueue_op, feed_dict=feed_dict)
-
->>>>>>> 7b9fd48e
     def _feed(self, cube, data_sources, data_sinks, global_iter_args):
         """ Feed stub """
 
@@ -964,10 +934,6 @@
         self.close()
 
 
-<<<<<<< HEAD
-def _construct_tensorflow_feed_data(dfs, cube, cluster,
-        job, task, iter_dims, shards):
-=======
 def _create_defaults_source_provider(cube, data_source):
     """
     Create a DefaultsSourceProvider object. This provides default
@@ -1025,9 +991,8 @@
 
     return default_prov
 
-def _construct_tensorflow_feed_data(dfs, cube, iter_dims,
-    nr_of_input_queues):
->>>>>>> 7b9fd48e
+def _construct_tensorflow_feed_data(dfs, cube, cluster,
+        job, task, iter_dims, shards):
 
     FD = AttrDict()
     # https://github.com/bcj/AttrDict/issues/34
@@ -1055,31 +1020,31 @@
         n: tf.placeholder(dtype=p.dtype, shape=(), name=n)
         for n, p in cube.properties().iteritems() })
 
-    local.parameter = None
-    remote.parameter = parameter = []
+    local.descriptor = None
+    remote.descriptor = descriptor = []
 
     is_worker = job == 'worker'
     is_master = job == 'master' and task == 0
 
-    pqn = lambda j, t: '_'.join([j, str(t), 'parameter_queue'])
+    pqn = lambda j, t: '_'.join([j, str(t), 'descriptor_queue'])
     mkq = lambda sn: create_queue_wrapper('descriptors',
         QUEUE_SIZE, ['descriptor'], dfs, shared_name=sn)
     dev_spec = tf.DeviceSpec(job=job, task=task)
 
     if is_worker:
 
-        # If this a worker, create the queue receiving parameters
-        montblanc.log.info("Creating parameter queue on {ds}".format(
+        # If this a worker, create the queue receiving descriptors
+        montblanc.log.info("Creating descriptor queue on {ds}".format(
             ds=dev_spec.to_string()))
 
         with tf.device(dev_spec), tf.container('shared'):
             shared_name = pqn(job, task)
-            local.parameter = mkq(shared_name)
+            local.descriptor = mkq(shared_name)
 
     elif is_master:
 
-        montblanc.log.info("Accessing remote parameter queue")
-        montblanc.log.info("Remote parameters {}".format(remote.parameter))
+        montblanc.log.info("Accessing remote descriptor queue")
+        montblanc.log.info("Remote descriptors {}".format(remote.descriptor))
 
         wjob = 'worker'
         nworkers = len(cluster[wjob])
@@ -1091,11 +1056,11 @@
                 montblanc.log.info("Accessing queue {}".format(shared_name))
 
                 with tf.device(wdev_spec):
-                    parameter.append((wjob, t, mkq(shared_name)))
-
-        montblanc.log.info("Remote parameters {}".format(remote.parameter))
-
-        for j ,t, q in remote.parameter:
+                    descriptor.append((wjob, t, mkq(shared_name)))
+
+        montblanc.log.info("Remote descriptors {}".format(remote.descriptor))
+
+        for j ,t, q in remote.descriptor:
             montblanc.log.info((j, t, q.queue.name))
     else:
         raise ValueError("Unhandled job/task pair ({},{})".format(job, task))
@@ -1125,7 +1090,6 @@
     # require feeding multiple times
     #======================================
 
-<<<<<<< HEAD
     with tf.device(dev_spec):
         # Create the queue for holding the input
         local.input = [create_queue_wrapper('input_%d' % s, QUEUE_SIZE,
@@ -1153,38 +1117,6 @@
             'ngsrc' : local.gaussian_source,
             'nssrc' : local.sersic_source,
         }
-=======
-    # Create the queue feeding descriptors into the system
-    local.descriptor = create_queue_wrapper('descriptors',
-        QUEUE_SIZE, ['descriptor'], dfs)
-
-    # Create the queue for holding the input
-    local.input = [create_queue_wrapper('input_%d' % i, QUEUE_SIZE,
-                ['descriptor'] + [a.name for a in feed_all], dfs)
-            for i in range(nr_of_input_queues)]
-
-    # Create source input queues
-    local.point_source = [create_queue_wrapper('point_source_%d' % i,
-        QUEUE_SIZE, ['point_lm', 'point_stokes', 'point_alpha'], dfs)
-        for i in range(nr_of_input_queues)]
-
-    local.gaussian_source = [create_queue_wrapper('gaussian_source_%d' % i,
-        QUEUE_SIZE, ['gaussian_lm', 'gaussian_stokes', 'gaussian_alpha',
-            'gaussian_shape'], dfs)
-        for i in range(nr_of_input_queues)]
-
-    local.sersic_source = [create_queue_wrapper('sersic_source_%d' % i,
-        QUEUE_SIZE, ['sersic_lm', 'sersic_stokes', 'sersic_alpha',
-            'sersic_shape'], dfs)
-        for i in range(nr_of_input_queues)]
-
-    # Source queues to feed
-    local.src_queues = src_queues = {
-        'npsrc' : local.point_source,
-        'ngsrc' : local.gaussian_source,
-        'nssrc' : local.sersic_source,
-    }
->>>>>>> 7b9fd48e
 
     #======================================
     # The single output queue
