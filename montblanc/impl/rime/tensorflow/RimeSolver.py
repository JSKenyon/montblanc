#!/usr/bin/env python
# -*- coding: utf-8 -*-
#
# Copyright (c) 2015 Simon Perkins
#
# This file is part of montblanc.
#
# This program is free software; you can redistribute it and/or modify
# it under the terms of the GNU General Public License as published by
# the Free Software Foundation; either version 2 of the License, or
# (at your option) any later version.
#
# This program is distributed in the hope that it will be useful,
# but WITHOUT ANY WARRANTY; without even the implied warranty of
# MERCHANTABILITY or FITNESS FOR A PARTICULAR PURPOSE.  See the
# GNU General Public License for more details.
#
# You should have received a copy of the GNU General Public License
# along with this program; if not, see <http://www.gnu.org/licenses/>.

import collections
import copy
import itertools
import json
import threading
import time
import sys

from attrdict import AttrDict
import concurrent.futures as cf
import numpy as np
import tensorflow as tf
from tensorflow.python.client import timeline
<<<<<<< HEAD
=======
from attrdict import AttrDict
import attr
>>>>>>> 248f2541

import montblanc
import montblanc.util as mbu
from montblanc.impl.rime.tensorflow import load_tf_lib
from montblanc.impl.rime.tensorflow.cube_dim_transcoder import CubeDimensionTranscoder
from montblanc.impl.rime.tensorflow.ms import MeasurementSetManager
from montblanc.impl.rime.tensorflow.sources import (SourceContext,
                                                    MSSourceProvider, FitsBeamSourceProvider)
from montblanc.impl.rime.tensorflow.queue_wrapper import (
    create_queue_wrapper)

from montblanc.impl.rime.tensorflow.sinks import (SinkContext,
                                                  NullSinkProvider, MSSinkProvider)

from hypercube.dims import Dimension as HyperCubeDim
import hypercube.util as hcu

from montblanc.solvers import MontblancTensorflowSolver
from montblanc.config import RimeSolverConfig as Options

ONE_KB, ONE_MB, ONE_GB = 1024, 1024**2, 1024**3

rime = load_tf_lib()

<<<<<<< HEAD
DataSource = collections.namedtuple("DataSource", ['source', 'dtype', 'name'])
DataSink = collections.namedtuple("DataSink", ['sink', 'name'])
FeedOnce = collections.namedtuple("FeedOnce", ['ph', 'var', 'assign_op'])

class AConfigurationStrategy(object):
    def construct_shared_configuration(self, slvr_cfg):
        raise NotImplementedError()

    def transmit_receive_config(self, session, tf_dict, slvr_cfg):
        raise NotImplementedError()

class ConfigurationStrategy(AConfigurationStrategy):
    def __init__(self, tf_server_target, job_name, task_index):
        self._target = tf_server_target
        self._job = job_name
        self._task = task_index
        self._dev_spec = tf.DeviceSpec(job_name, task_index)

    def _get_tf_dict_and_cfg_graph(self, slvr_cfg):
        # Construct a graph for transmission/reception of configuration
        cfg_graph = tf.Graph()

        with cfg_graph.as_default():
            D = self.construct_shared_configuration(slvr_cfg)

            # Create placholders for enqueue operations
            D.local_dev_ph = tf.placeholder(tf.string)
            D.gpu_dev_ph = tf.placeholder(tf.string)
            D.gpu_mem_size_ph = tf.placeholder(tf.int32)

            # Construct some ops for interacting with the
            # shared queue
            D.gpu_enqueue_op = D.gpu_queue.enqueue(
                [D.local_dev_ph, D.gpu_dev_ph, D.gpu_mem_size_ph])
            D.gpu_dequeue_op = D.gpu_queue.dequeue()
            D.gpu_size_op = D.gpu_queue.size()

        montblanc.log.debug("Created configuration graph")

        return D, cfg_graph

    def execute(self, slvr_cfg):
        D, cfg_graph = self._get_tf_dict_and_cfg_graph(slvr_cfg)

        # Create session for transmission/reception of configuration
        with tf.Session(self._target, graph=cfg_graph) as S:
            return self.transmit_receive_config(S, D, slvr_cfg)

    def _create_shared_config_internal(self, configuration):
        """
        Create shared configuration state
        in the 'shared' container
        """
        D = AttrDict()

        with tf.container('shared'):
            D.gpu_queue = tf.FIFOQueue(1000,
                [tf.string, tf.string, tf.int32], [(), (), ()],
                name="gpu_queue", shared_name="shared_gpu_queue")
            D.shared_cfg = tf.Variable(configuration, name="master_configuration")

        return D

class WorkerConfigurationStrategy(ConfigurationStrategy):
    def __init__(self, *args):
        super(WorkerConfigurationStrategy, self).__init__(*args)

    def construct_shared_configuration(self, slvr_cfg):
        # Pass in dummy configuration string
        return self._create_shared_config_internal("dummy")

    def transmit_receive_config(self, session, tf_dict, slvr_cfg):
        montblanc.log.debug("Transmitting GPU configuration")
        from tensorflow.python.client import device_lib

        gpus = [x for x in device_lib.list_local_devices()
            if x.device_type == 'GPU']

        for gpu in gpus:
            # If the session is attaching to a tf.train.Server.target,
            # the server will have grabbed the GPU memory. So
            # these memory
            montblanc.log.debug("Enqueuing {n} with size {s}".format(
                n=gpu.name, s=gpu.memory_limit))
            session.run(tf_dict.gpu_enqueue_op, feed_dict={
                tf_dict.local_dev_ph : self._dev_spec.to_string(),
                tf_dict.gpu_dev_ph : gpu.name,
                tf_dict.gpu_mem_size_ph : gpu.memory_limit,
            })

        montblanc.log.debug("GPU configuration transmitted")

        montblanc.log.debug("Receiving shared configuration")

        # The server may not have initialized this variable
        # Wait a bit for some iterations
        for i in xrange(5):
            if not session.run(tf.is_variable_initialized(tf_dict.shared_cfg)):
                montblanc.log.debug("{i} Waiting a second for "
                    "server configuration".format(i=i))
                time.sleep(1)

        slvr_cfg = json.loads(session.run(tf_dict.shared_cfg))
        montblanc.log.debug("Received shared configuration")
        # Replace job name and task index with local information
        slvr_cfg['tf_job_name'] = self._job
        slvr_cfg['tf_task_index'] = self._task

        return slvr_cfg

class MasterConfigurationStrategy(ConfigurationStrategy):
    def __init__(self, *args):
        super(MasterConfigurationStrategy, self).__init__(*args)

    def construct_shared_configuration(self, slvr_cfg):
        with tf.device(self._dev_spec):
            cfg_str = json.dumps(slvr_cfg)
            return self._create_shared_config_internal(cfg_str)

    def transmit_receive_config(self, session, tf_dict, slvr_cfg):
        montblanc.log.debug("Initialising shared configuration")
        session.run(tf.initialize_variables([tf_dict.shared_cfg]))
        montblanc.log.debug("Done initialising shared configuration")

        #time.sleep(1)

        montblanc.log.debug("Reading worker GPU configuration")
        # Now read the gpu configuration from each node
        while session.run(tf_dict.gpu_size_op) > 0:
            _local_dev, _gpu_name, _gpu_mem = session.run(tf_dict.gpu_dequeue_op)
            montblanc.log.info("Found gpu {g} "
                "with size {s} on device {d}".format(
                    d=_local_dev, g=_gpu_name, s=hcu.fmt_bytes(_gpu_mem,)))

        montblanc.log.debug("Worker GPU configuration read")

        return slvr_cfg
=======
DataSource = attr.make_class("DataSource", ['source', 'dtype', 'name'],
    slots=True, frozen=True)
DataSink = attr.make_class("DataSink", ['sink', 'name'],
    slots=True, frozen=True)
FeedOnce = attr.make_class("FeedOnce", ['ph', 'var', 'assign_op'],
    slots=True, frozen=True)
>>>>>>> 248f2541

class RimeSolver(MontblancTensorflowSolver):
    """ RIME Solver Implementation """

    def __init__(self, slvr_cfg):
        """
        RimeSolver Constructor

        Parameters:
            slvr_cfg : SolverConfiguration
                Solver Configuration variables
        """

        #==============================================
        # Obtain tensorflow server target, job and task
        #==============================================

        try:
            server, job, task = (slvr_cfg[n] for n in ('tf_server_target',
                                                        'tf_job_name',
                                                        'tf_task_index'))
        except KeyError as e:
            msg = "'%s' missing from solver configuration!" % e.message
            raise (KeyError(msg), None, sys.exc_info()[2])

        self._is_master = job == "master" and task == 0

        #===============================================
        # Transmit/Receive master/worker configuration
        #===============================================

        Strat = (MasterConfigurationStrategy if self._is_master
            else WorkerConfigurationStrategy)

        slvr_cfg = Strat(server, job, task).execute(slvr_cfg)

        # Extract the cluster definition
        cluster = slvr_cfg['tf_cluster']

        #=============================================
        # Defer to parent construct with configuration
        #=============================================

        super(RimeSolver, self).__init__(slvr_cfg)

        #=========================================
        # Register hypercube Dimensions
        #=========================================

        cube, slvr_cfg = self.hypercube, self.config()

        mbu.register_default_dimensions(cube, slvr_cfg)

        # Configure the dimensions of the beam cube
        cube.register_dimension('beam_lw',
            slvr_cfg[Options.E_BEAM_WIDTH],
            description='E Beam cube l width')

        cube.register_dimension('beam_mh',
            slvr_cfg[Options.E_BEAM_HEIGHT],
            description='E Beam cube m height')

        cube.register_dimension('beam_nud',
            slvr_cfg[Options.E_BEAM_DEPTH],
            description='E Beam cube nu depth')

        #=========================================
        # Register hypercube Arrays and Properties
        #=========================================

        from montblanc.impl.rime.tensorflow.config import (A, P)

        def _massage_dtypes(A, T):
            def _massage_dtype_in_dict(D):
                new_dict = D.copy()
                new_dict['dtype'] = mbu.dtype_from_str(D['dtype'], T)
                return new_dict

            return [_massage_dtype_in_dict(D) for D in A]


        T = self.type_dict()
        cube.register_properties(_massage_dtypes(P, T))
        cube.register_arrays(_massage_dtypes(A, T))

        #================================
        # Queue Data Source Configuration
        #================================

        # Get the data source (defaults or test data)
        data_source = slvr_cfg.get(Options.DATA_SOURCE)

        # Set up the queue data sources. Just take from
        # defaults if test data isn't specified
        queue_data_source = (Options.DATA_SOURCE_DEFAULT
            if not data_source == Options.DATA_SOURCE_TEST
            else data_source)

        # Obtain default data sources for each array,
        # then update with any data sources supplied by the user

        self._default_data_sources = dfs = {
            n: DataSource(a.get(queue_data_source), a.dtype, queue_data_source)
            for n, a in cube.arrays().iteritems()
            if not a.temporary }

        montblanc.log.info("Data source '{dfs}'".format(dfs=data_source))

        # The descriptor queue items are not user-defined arrays
        # but a variable passed through describing a chunk of the
        # problem. Make it look as if it's an array
        if 'descriptor' in dfs:
            raise KeyError("'descriptor' is reserved, "
                "please use another array name.")

        dfs['descriptor'] = DataSource(lambda c: np.int32([0]), np.int32, 'Internal')

        #=======================
        # Data Sources and Sinks
        #=======================

<<<<<<< HEAD
        # Construct list of data sources/sinks internal to the solver
        # Any data sources/sinks specified in the solve() method will
        # override these
=======
        # Construct list of data sources and sinks
        # internal to the solver.
        # These will be overridden by source and sink
        # providers supplied by the user in the solve()
        # method
>>>>>>> 248f2541
        self._source_providers = []
        self._sink_providers = [NullSinkProvider()]

        #==================
        # Data Source Cache
        #==================

        self._source_cache = {}
        self._source_cache_lock = threading.Lock()

        #==================
        # Memory Budgeting
        #==================

        # For deciding whether to rebudget
        self._previous_budget = 0

        #================
        # Cube Transcoder
        #================
        self._iter_dims = ['ntime', 'nbl']
        self._transcoder = CubeDimensionTranscoder(self._iter_dims)

        #=========================
        # Tensorflow devices
        #=========================

        from tensorflow.python.client import device_lib
        devices = device_lib.list_local_devices()

        gpus = [d.name for d in devices if d.device_type == 'GPU']
        cpus = [d.name for d in devices if d.device_type == 'CPU']

        self._devices = cpus if len(gpus) == 0 else gpus
        self._shards_per_device = spd = 2
        self._nr_of_shards = shards = len(self._devices)*spd
        # shard_id == d*spd + shard
        self._shard = lambda d, s: d*spd + s

        assert len(self._devices) > 0

        #=========================
        # Tensorflow Compute Graph
        #=========================

        # Create all tensorflow constructs within the compute graph
        with tf.Graph().as_default() as compute_graph:
<<<<<<< HEAD
            # Create feed data and expression
            self._tf_feed_data = _construct_tensorflow_feed_data(dfs,
                cube, cluster, job, task, self._iter_dims)
            self._tf_expr = _construct_tensorflow_expression(
                self._tf_feed_data)

            # Initialisation operation
            init_op = tf.initialize_local_variables()
=======
            # Create our data feeding structure containing
            # input/output queues and feed once variables
            self._tf_feed_data = _construct_tensorflow_feed_data(
                dfs, cube, self._iter_dims, shards)

            # Construct tensorflow expressions for each shard
            self._tf_expr = [_construct_tensorflow_expression(
                    self._tf_feed_data, dev, self._shard(d,s))
                for d, dev in enumerate(self._devices)
                for s in range(self._shards_per_device)]
>>>>>>> 248f2541

            # Initialisation operation
            init_op = tf.global_variables_initializer()
            # Now forbid modification of the graph
            compute_graph.finalize()

        #==========================================
        # Tensorflow Session
        #==========================================

        self._tf_server = server
        self._tf_job = job
        self._tf_task = task

        self._tf_coord = tf.train.Coordinator()

<<<<<<< HEAD
        montblanc.log.debug("Attaching session to tensorflow server "
            "'{tfs}'".format(tfs=server))
        self._tf_session = tf.Session(server, graph=compute_graph)
        self._tf_session.run(init_op)

    def is_master(self):
        return self._is_master
=======
        session_config = tf.ConfigProto(allow_soft_placement=True)

        self._tf_session = tf.Session(tf_server_target,
            graph=compute_graph, config=session_config)
        self._tf_session.run(init_op)

        #======================
        # Thread pool executors
        #======================

        tpe = cf.ThreadPoolExecutor

        self._parameter_executor = tpe(1)
        self._feed_executors = [tpe(1) for i in range(shards)]
        self._compute_executors = [tpe(1) for i in range(shards)]
        self._consumer_executor = tpe(1)

        #======================
        # Tracing
        #======================

        self._should_trace = should_trace = True
        self._trace_level = tf.RunOptions.FULL_TRACE if should_trace else tf.RunOptions.NO_TRACE
        self._run_options = tf.RunOptions(trace_level=self._trace_level)
        self._run_metadata = []
        self._run_metadata_lock = threading.Lock()
        self._iterations = 0
>>>>>>> 248f2541

    def _parameter_feed(self):
        # Only the master feeds descriptors
        if not self.is_master():
            return

        try:
            self._parameter_feed_impl()
        except Exception as e:
            montblanc.log.exception("Parameter Exception")
            raise

    def _parameter_feed_impl(self):
        def _make_hashring(remote_parameter_queues):
            from uhashring import HashRing

            node_config = { '%s_%s' % (j,t) : {
                'weight': 100,
                'vnodes': 40,
                'hostname': j,
                'port': t }
                for j, t, q in remote_parameter_queues }

            return HashRing(node_config, replicas=4, compat=False)

        session = self._tf_session

        # Copy dimensions of the main cube
        cube = self.hypercube.copy()
        RPQ = self._tf_feed_data.remote.parameter

        hashring = _make_hashring(RPQ)

        # Get space of iteration
        iter_args = _iter_args(self._iter_dims, cube)
        parameters_fed = 0

        # Iterate through the hypercube space
        for i, d in enumerate(cube.dim_iter(*iter_args)):
            cube.update_dimensions(d)

            # Construct a descriptor describing a portion of the problem
            descriptor = self._transcoder.encode(cube.dimensions(copy=False))

            # Hash the descriptor to obtain the node to send it to
            node = hashring.get(descriptor)

            # Get the remote queue
            job, task, queue = RPQ[node['port']]

            # Feed the queue with the descriptor
            montblanc.log.debug('{i} Placing {d} on {ds}'.format(i=i,
                d=descriptor,
                ds=tf.DeviceSpec(job=job,task=task).to_string()))

            feed_dict = { queue.placeholders[0] : descriptor }
            session.run(queue.enqueue_op, feed_dict=feed_dict)
            parameters_fed += 1

        # Indicate EOF to workers
        for job, task, queue in RPQ:
            session.run(queue.enqueue_op, feed_dict={ queue.placeholders[0]: [-1] })

        self._tf_coord.request_stop()

        montblanc.log.info("Done feeding {n} parameters.".format(
            n=parameters_fed))

        feed_dict = {LQ.parameter.placeholders[0] : [-1] }
        session.run(LQ.parameter.enqueue_op, feed_dict=feed_dict)

    def _feed(self, cube, data_sources, data_sinks, global_iter_args):
        """ Feed stub """

        # Only workers feed data
        if self.is_master():
            return

        try:
            self._feed_impl(cube, data_sources, data_sinks, global_iter_args)
        except Exception as e:
            montblanc.log.exception("Feed Exception")
            raise

    def _feed_impl(self, cube, data_sources, data_sinks, global_iter_args):
        """ Implementation of queue feeding """
        session = self._tf_session
        FD = self._tf_feed_data
        LQ = FD.local

        # Get source strides out before the local sizes are modified during
        # the source loops below
        src_types = LQ.src_queues.keys()
        src_strides = [int(i) for i in cube.dim_extent_size(*src_types)]
        src_queues = [[LQ.src_queues[t][s] for t in src_types]
            for s in range(self._nr_of_shards)]

        compute_feed_dict = { ph: cube.dim_global_size(n) for
            n, ph in FD.src_ph_vars.iteritems() }
        compute_feed_dict.update({ ph: getattr(cube, n) for
            n, ph in FD.property_ph_vars.iteritems() })

        chunks_fed = 0

<<<<<<< HEAD
=======
        which_shard = itertools.cycle([self._shard(d,s)
            for s in range(self._shards_per_device)
            for d, dev in enumerate(self._devices)])

>>>>>>> 248f2541
        while True:
            try:
                # Get the descriptor describing a portion of the RIME
                # and the current sizes of the the input queues
                ops = [LQ.parameter.dequeue_op] + [iq.size_op
                    for iq in LQ.input]
                result = session.run(ops)
                descriptor = result[0]
                input_queue_sizes = np.asarray(result[1:])
            except tf.errors.OutOfRangeError as e:
                montblanc.log.exception("Descriptor reading exception")

            # Quit if EOF
            if descriptor[0] == -1:
                break

            # Make it read-only so we can hash the contents
            descriptor.flags.writeable = False
            montblanc.log.info("Received descriptor {}".format(descriptor))

            if descriptor[0] == -1:
                break

<<<<<<< HEAD
            # Decode the descriptor and update our cube dimensions
            dims = self._transcoder.decode(descriptor)
            cube.update_dimensions(dims)

            # Determine array shapes and data types for this
            # portion of the hypercube
            array_schemas = cube.arrays(reify=True)

            # Inject a data source and array schema for the
            # descriptor queue items. These aren't full on arrays per se
            # but they need to work within the feeding framework
            array_schemas['descriptor'] = descriptor
            data_sources['descriptor'] = DataSource(lambda c: descriptor, np.int32, 'Internal')

            # Generate (name, placeholder, datasource, array schema)
            # for the arrays required by each queue
            iq = LQ.input
            gen = ((a, ph, data_sources[a], array_schemas[a])
                for ph, a in zip(iq.placeholders, iq.fed_arrays))

            # Get input data by calling the data source functors
            input_data = [(a, ph, _get_data(ds, SourceContext(a, cube,
                    self.config(), global_iter_args,
                    cube.array(a) if a in cube.arrays() else {},
                    ad.shape, ad.dtype)))
                for (a, ph, ds, ad) in gen]
=======
            # Find indices of the emptiest queues and, by implication
            # the shard with the least work assigned to it
            emptiest_queues = np.argsort(input_queue_sizes)
            shard = emptiest_queues[0]
            shard = which_shard.next()
>>>>>>> 248f2541

            feed_f = self._feed_executors[shard].submit(self._feed_actual,
                data_sources.copy(), cube.copy(),
                descriptor, shard,
                src_types, src_strides, src_queues[shard],
                global_iter_args)

            compute_f = self._compute_executors[shard].submit(self._compute,
                compute_feed_dict, shard)

            consume_f = self._consumer_executor.submit(self._consume,
                data_sinks.copy(), cube.copy(), global_iter_args)

            yield (feed_f, compute_f, consume_f)

        montblanc.log.info("Done feeding {n} chunks.".format(n=chunks_fed))

    def _feed_actual(self, *args):
        try:
            return self._feed_actual_impl(*args)
        except Exception as e:
            montblanc.log.exception("Feed Exception")
            raise

    def _feed_actual_impl(self, data_sources, cube,
            descriptor, shard,
            src_types, src_strides, src_queues,
            global_iter_args):

        session = self._tf_session
        iq = self._tf_feed_data.local.input[shard]

        # Decode the descriptor and update our cube dimensions
        dims = self._transcoder.decode(descriptor)
        cube.update_dimensions(dims)

        # Determine array shapes and data types for this
        # portion of the hypercube
        array_schemas = cube.arrays(reify=True)

        # Inject a data source and array schema for the
        # descriptor queue items. These aren't full on arrays per se
        # but they need to work within the feeding framework
        array_schemas['descriptor'] = descriptor
        data_sources['descriptor'] = DataSource(
            lambda c: descriptor, np.int32, 'Internal')

        # Generate (name, placeholder, datasource, array schema)
        # for the arrays required by each queue
        gen = ((a, ph, data_sources[a], array_schemas[a])
            for ph, a in zip(iq.placeholders, iq.fed_arrays))

        # Get input data by calling the data source functors
        input_data = [(a, ph, _get_data(ds, SourceContext(a, cube,
                self.config(), global_iter_args,
                cube.array(a) if a in cube.arrays() else {},
                ad.shape, ad.dtype)))
            for (a, ph, ds, ad) in gen]

        # Create a feed dictionary from the input data
        feed_dict = { ph: data for (a, ph, data) in input_data }

        # Cache the inputs for this chunk of data,
        # so that sinks can access them
        input_cache = { a: data for (a, ph, data) in input_data }

<<<<<<< HEAD

        # Close all local queues
        # session.run([q.close_op for q in (
        #     [LQ.input] + LQ.src_queues.values() + [LQ.output])])

        montblanc.log.info("Done feeding {n} chunks.".format(n=chunks_fed))

    def _compute_impl(self):
        """ Implementation of computation """

        #run_options = tf.RunOptions(trace_level=tf.RunOptions.FULL_TRACE,
        #    timeout_in_ms=10000)
        run_options =tf.RunOptions()
=======
        # Guard access to the cache with a lock
        with self._source_cache_lock:
            self._source_cache[descriptor.data] = input_cache

        montblanc.log.info("Enqueueing chunk {d} on shard {sh}".format(
            d=descriptor, sh=shard))

>>>>>>> 248f2541
        run_metadata = tf.RunMetadata()
        session.run(iq.enqueue_op, feed_dict=feed_dict,
            options=self._run_options,
            run_metadata=run_metadata)
        self._save_metadata(run_metadata)

<<<<<<< HEAD
        S = self._tf_session
        FD = self._tf_feed_data
        cube = self.hypercube

        chunks_computed = 0

        feed_dict = { ph: cube.dim_global_size(n) for
            n, ph in FD.src_ph_vars.iteritems() }
=======
        # For each source type, feed that source queue
        for src_type, queue, stride in zip(src_types, src_queues, src_strides):
            iter_args = [(src_type, stride)]

            # Iterate over chunks of the source
            for chunk_i, dim_desc in enumerate(cube.dim_iter(*iter_args)):
                cube.update_dimensions(dim_desc)
                s = dim_desc[0]['upper_extent'] - dim_desc[0]['lower_extent']

>>>>>>> 248f2541

                montblanc.log.info("'{ci}: Enqueueing {d} '{s}' '{t}' sources "
                    "on shard {sh}".format(d=descriptor,
                        ci=chunk_i, s=s, t=src_type, sh=shard))

<<<<<<< HEAD
        while not self._tf_coord.should_stop():
            try:
                descriptor, enq = S.run(self._tf_expr,
                    feed_dict=feed_dict,
                    options=run_options,
                    run_metadata=run_metadata)
            except (tf.errors.OutOfRangeError, tf.errors.CancelledError) as e:
                self._tf_coord.request_stop()
                continue

            # Are we done?
            dims = self._transcoder.decode(descriptor)
            chunks_computed += 1
=======
                # Determine array shapes and data types for this
                # portion of the hypercube
                array_schemas = cube.arrays(reify=True)

                # Generate (name, placeholder, datasource, array descriptor)
                # for the arrays required by each queue
                gen = [(a, ph, data_sources[a], array_schemas[a])
                    for ph, a in zip(queue.placeholders, queue.fed_arrays)]

                # Create a feed dictionary by calling the data source functors
                feed_dict = { ph: _get_data(ds, SourceContext(a, cube,
                        self.config(), global_iter_args + iter_args,
                        cube.array(a) if a in cube.arrays() else {},
                        ad.shape, ad.dtype))
                    for (a, ph, ds, ad) in gen }

                run_metadata = tf.RunMetadata()
                session.run(queue.enqueue_op, feed_dict=feed_dict,
                    options=self._run_options,
                    run_metadata=run_metadata)
                self._save_metadata(run_metadata)
>>>>>>> 248f2541


    def _clear_metadata(self):
        with self._run_metadata_lock:
            self._run_metadata = []

    def _save_metadata(self, run_metadata):
        with self._run_metadata_lock:
            self._run_metadata.append(run_metadata)

    def _write_metadata(self):
        with self._run_metadata_lock:
            if len(self._run_metadata) == 0:
                return

            metadata = tf.RunMetadata()
            [metadata.MergeFrom(m) for m in self._run_metadata]

            tl = timeline.Timeline(metadata.step_stats)
            trace_filename = 'compute_timeline_%d.json' % self._iterations
            with open(trace_filename, 'w') as f:
                f.write(tl.generate_chrome_trace_format())
                f.write('\n')

    def _compute(self, feed_dict, shard):
        """ Call the tensorflow compute """

<<<<<<< HEAD
    def _compute(self):
        """ Compute stub """
        # Only workers compute
        if self.is_master():
            return

=======
>>>>>>> 248f2541
        try:
            run_metadata = tf.RunMetadata()

            descriptor, enq = self._tf_session.run(
                self._tf_expr[shard],
                feed_dict=feed_dict,
                options=self._run_options,
                run_metadata=run_metadata)

            self._save_metadata(run_metadata)

        except Exception as e:
            montblanc.log.exception("Compute Exception")
            raise


    def _consume(self, data_sinks, cube, global_iter_args):
        """ Consume stub """
        # Only workers consume data
        if self.is_master():
            return

        try:
            return self._consume_impl(data_sinks, cube, global_iter_args)
        except Exception as e:
            montblanc.log.exception("Consumer Exception")
            raise e, None, sys.exc_info()[2]

    def _consume_impl(self, data_sinks, cube, global_iter_args):
        """ Consume """

<<<<<<< HEAD
        S = self._tf_session
        chunks_consumed = 0

        # Maintain a hypercube based on the main cube
        cube = self.hypercube.copy()
=======
>>>>>>> 248f2541
        LQ = self._tf_feed_data.local
        run_metadata = tf.RunMetadata()
        output = self._tf_session.run(LQ.output.dequeue_op,
            options=self._run_options,
            run_metadata=run_metadata)
        self._save_metadata(run_metadata)

<<<<<<< HEAD
        # Get space of iteration
        global_iter_args = _iter_args(self._iter_dims, cube)

        # Get data sinks from supplied providers
        data_sinks = { n: DataSink(f, prov.name())
            for prov in sink_providers
            for n, f in prov.sinks().iteritems()
            if not n == 'descriptor' }


        while not self._tf_coord.should_stop():
            try:
                output = S.run(LQ.output.dequeue_op)
            except (tf.errors.OutOfRangeError, tf.errors.CancelledError) as e:
                self._tf_coord.request_stop()
                continue

            chunks_consumed += 1

            # Expect the descriptor in the first tuple position
            assert len(output) > 0
            assert LQ.output.fed_arrays[0] == 'descriptor'
=======
        # Expect the descriptor in the first tuple position
        assert len(output) > 0
        assert LQ.output.fed_arrays[0] == 'descriptor'
>>>>>>> 248f2541

        descriptor = output[0]
        # Make it read-only so we can hash the contents
        descriptor.flags.writeable = False

        dims = self._transcoder.decode(descriptor)
        cube.update_dimensions(dims)

        # Obtain and remove input data from the source cache
        with self._source_cache_lock:
            try:
                input_data = self._source_cache.pop(descriptor.data)
            except KeyError:
                raise ValueError("No input data cache available "
                    "in source cache for descriptor {}!"
                        .format(descriptor))

<<<<<<< HEAD
        montblanc.log.info('Done consuming {n} chunks'.format(n=chunks_consumed))
=======
        # For each array in our output, call the associated data sink
        for n, a in zip(LQ.output.fed_arrays[1:], output[1:]):
            sink_context = SinkContext(n, cube,
                self.config(), global_iter_args,
                cube.array(n) if n in cube.arrays() else {},
                a, input_data)

            _supply_data(data_sinks[n], sink_context)
>>>>>>> 248f2541

    def solve(self, *args, **kwargs):
        #  Obtain source and sink providers, including internal providers
        source_providers = (self._source_providers +
            kwargs.get('source_providers', []))
        sink_providers = (self._sink_providers +
            kwargs.get('sink_providers', []))

        print 'Source Providers', source_providers
        print 'Sink Providers', sink_providers

        # Apply any dimension updates from the source provider
        # to the hypercube
        bytes_required = _apply_source_provider_dim_updates(self.hypercube,
            source_providers)

        # If we use more memory than previously,
        # perform another budgeting operation
        # to make sure everything fits
        if bytes_required > self._previous_budget:
            self._previous_budget = _budget(self.hypercube, self.config())

        #===================================
        # Assign data to Feed Once variables
        #===================================

        # Copy the hypercube
        cube = self.hypercube.copy()
        global_iter_args = _iter_args(self._iter_dims, cube)
        array_schemas = cube.arrays(reify=True)

        # Construct data sources from those supplied by the
        # source providers, if they're associated with
        # input sources
        LQ = self._tf_feed_data.local
        input_sources = LQ.input_sources
        data_sources = self._default_data_sources.copy()
        data_sources.update({n: DataSource(f, cube.array(n).dtype, prov.name())
            for prov in source_providers
            for n, f in prov.sources().iteritems()
            if n in input_sources})

        # Get data sinks from supplied providers
        data_sinks = { n: DataSink(f, prov.name())
            for prov in sink_providers
            for n, f in prov.sinks().iteritems()
            if not n == 'descriptor' }

        # Construct a feed dictionary from data sources
        feed_dict = {  fo.ph: _get_data(data_sources[k],
                SourceContext(k, cube,
                    self.config(), global_iter_args,
                    cube.array(k) if k in cube.arrays() else {},
                    array_schemas[k].shape,
                    array_schemas[k].dtype))
            for k, fo
            in LQ.feed_once.iteritems() }

        self._clear_metadata()

        # Run the assign operations for each feed_once variable
        run_metadata = tf.RunMetadata()
        self._tf_session.run([fo.assign_op for fo in LQ.feed_once.itervalues()],
            feed_dict=feed_dict,
            options=self._run_options,
            run_metadata=run_metadata)
        self._save_metadata(run_metadata)

        not_done = []

        try:
            params = self._parameter_executor.submit(self._parameter_feed)
            not_done = set([params])

            for futures in self._feed_impl(cube,
                data_sources, data_sinks, global_iter_args):

                not_done.update(futures)

<<<<<<< HEAD
            while not self._tf_coord.should_stop():
                # TODO: timeout not strictly necessary
                done, not_done = cf.wait(not_done,
                    timeout=1.0,
                    return_when=cf.FIRST_COMPLETED)
=======
            # TODO: timeout not strictly necessary
            done, not_done = cf.wait(not_done,
                return_when=cf.ALL_COMPLETED)
>>>>>>> 248f2541

            for future in done:
                res = future.result()

            assert len(not_done) == 0

        except (KeyboardInterrupt, SystemExit) as e:
            montblanc.log.exception('Solving interrupted')
            raise
        except:
            montblanc.log.exception('Solving exception')
        else:
            if self._should_trace:
                self._write_metadata()

            self._iterations += 1

        # Cancel any running futures
        [f.cancel() for f in not_done]

    def close(self):
        # Shutdown thread executors
        self._parameter_executor.shutdown()
        [fe.shutdown() for fe in self._feed_executors]
        [ce.shutdown() for ce in self._compute_executors]
        self._consumer_executor.shutdown()

        # Shutdown thte tensorflow session
        self._tf_session.close()

        # Shutdown data sources
        for source in self._source_providers:
            source.close()

        # Shutdown data sinks
        for sink in self._sink_providers:
            sink.close()

    def __enter__(self):
        return self

    def __exit__(self, etype, evalue, etrace):
        self.close()


<<<<<<< HEAD
def _construct_tensorflow_feed_data(dfs, cube, cluster,
        job, task, iter_dims):
=======
def _construct_tensorflow_feed_data(dfs, cube, iter_dims,
    nr_of_input_queues):
>>>>>>> 248f2541

    QUEUE_SIZE = 10

    FD = AttrDict()
<<<<<<< HEAD
    # Reference local and remote queues
    FD.local = local = AttrDict()
    FD.remote = remote = AttrDict()
=======
    # https://github.com/bcj/AttrDict/issues/34
    FD._setattr('_sequence_type', list)
    # Reference local queues
    FD.local = local = AttrDict()
    # https://github.com/bcj/AttrDict/issues/34
    local._setattr('_sequence_type', list)
>>>>>>> 248f2541

    # Create placholder variables for source counts
    FD.src_ph_vars = AttrDict({
        n: tf.placeholder(dtype=tf.int32, shape=(), name=n)
        for n in ['nsrc'] + mbu.source_nr_vars()})

    # Create placeholder variables for properties
    FD.property_ph_vars = AttrDict({
        n: tf.placeholder(dtype=p.dtype, shape=(), name=n)
        for n, p in cube.properties().iteritems() })

    local.parameter = None
    remote.parameter = parameter = []

    is_worker = job == 'worker'
    is_master = job == 'master' and task == 0

    pqn = lambda j, t: '_'.join([j, str(t), 'parameter_queue'])
    mkq = lambda sn: create_queue_wrapper('descriptors',
        QUEUE_SIZE, ['descriptor'], dfs, shared_name=sn)
    dev_spec = tf.DeviceSpec(job=job, task=task)

    if is_worker:

        # If this a worker, create the queue receiving parameters
        montblanc.log.info("Creating parameter queue on {ds}".format(
            ds=dev_spec.to_string()))

        with tf.device(dev_spec), tf.container('shared'):
            shared_name = pqn(job, task)
            local.parameter = mkq(shared_name)

    elif is_master:

        montblanc.log.info("Accessing remote parameter queue")
        montblanc.log.info("Remote parameters {}".format(remote.parameter))

        wjob = 'worker'
        nworkers = len(cluster[wjob])

        with tf.container('shared'):
            for t in xrange(nworkers):
                shared_name = pqn(wjob, t)
                wdev_spec = tf.DeviceSpec(job=wjob, task=t)
                montblanc.log.info("Accessing queue {}".format(shared_name))

                with tf.device(wdev_spec):
                    parameter.append((wjob, t, mkq(shared_name)))

        montblanc.log.info("Remote parameters {}".format(remote.parameter))

        for j ,t, q in remote.parameter:
            montblanc.log.info((j, t, q.queue.name))
    else:
        raise ValueError("Unhandled job/task pair ({},{})".format(job, task))

    #========================================================
    # Determine which arrays need feeding once/multiple times
    #========================================================

    # Take all arrays flagged as input
    input_arrays = [a for a in cube.arrays().itervalues()
                    if a.get('input', False) == True]

    def _partition(pred, iterable):
        t1, t2 = itertools.tee(iterable)
        return (itertools.ifilterfalse(pred, t1),
            itertools.ifilter(pred, t2))

    # Convert to set
    iter_dims = set(iter_dims)

    iterating = lambda a: len(iter_dims.intersection(a.shape)) > 0
    feed_once, feed_all = _partition(iterating, input_arrays)
    feed_once, feed_all = list(feed_once), list(feed_all)

    #======================================
    # Create tensorflow queues which
    # require feeding multiple times
    #======================================

<<<<<<< HEAD
    with tf.device(dev_spec):
        # Create the queue for holding the input
        local.input = create_queue_wrapper('input', QUEUE_SIZE,
                    ['descriptor'] + [a.name for a in feed_all],
                    dfs)

        # Create source input queues
        local.point_source = create_queue_wrapper('point_source',
            QUEUE_SIZE, ['point_lm', 'point_stokes', 'point_alpha'], dfs)

        local.gaussian_source = create_queue_wrapper('gaussian_source',
            QUEUE_SIZE, ['gaussian_lm', 'gaussian_stokes', 'gaussian_alpha',
                'gaussian_shape'], dfs)

        local.sersic_source = create_queue_wrapper('sersic_source',
            QUEUE_SIZE, ['sersic_lm', 'sersic_stokes', 'sersic_alpha',
                'sersic_shape'], dfs)
=======
    # Create the queue feeding parameters into the system
    local.parameter = create_queue_wrapper('descriptors',
        QUEUE_SIZE, ['descriptor'], dfs)

    # Create the queue for holding the input
    local.input = [create_queue_wrapper('input_%d' % i, QUEUE_SIZE,
                ['descriptor'] + [a.name for a in feed_all], dfs)
            for i in range(nr_of_input_queues)]

    # Create source input queues
    local.point_source = [create_queue_wrapper('point_source_%d' % i,
        QUEUE_SIZE, ['point_lm', 'point_stokes', 'point_alpha'], dfs)
        for i in range(nr_of_input_queues)]

    local.gaussian_source = [create_queue_wrapper('gaussian_source_%d' % i,
        QUEUE_SIZE, ['gaussian_lm', 'gaussian_stokes', 'gaussian_alpha',
            'gaussian_shape'], dfs)
        for i in range(nr_of_input_queues)]

    local.sersic_source = [create_queue_wrapper('sersic_source_%d' % i,
        QUEUE_SIZE, ['sersic_lm', 'sersic_stokes', 'sersic_alpha',
            'sersic_shape'], dfs)
        for i in range(nr_of_input_queues)]
>>>>>>> 248f2541

        # Source queues to feed
        local.src_queues = src_queues = {
            'npsrc' : local.point_source,
            'ngsrc' : local.gaussian_source,
            'nssrc' : local.sersic_source,
        }

    #======================================
    # The single output queue
    #======================================

    with tf.device(dev_spec):
        local.output = create_queue_wrapper('output',
            QUEUE_SIZE, ['descriptor', 'model_vis'], dfs)

    #=================================================
    # Create tensorflow variables which are
    # fed only once via an assign operation
    #=================================================

    def _make_feed_once_tuple(array):
        dtype = dfs[array.name].dtype

        ph = tf.placeholder(dtype=dtype,
            name=a.name + "_placeholder")

        var = tf.Variable(tf.zeros(shape=(1,), dtype=dtype),
            validate_shape=False,
            name=array.name)

        op = tf.assign(var, ph, validate_shape=False)
        #op = tf.Print(op, [tf.shape(var), tf.shape(op)],
        #    message="Assigning {}".format(array.name))

        return FeedOnce(ph, var, op)

    # Create placeholders, variables and assign operators
    # for data sources that we will only feed once
    with tf.device(dev_spec):
        local.feed_once = { a.name : _make_feed_once_tuple(a)
            for a in feed_once }

    #=======================================================
    # Construct the list of data sources that need feeding
    #=======================================================

    # Data sources from input queues
    input_queues = local.input + [q for sq in src_queues.values() for q in sq]
    input_sources = { a for q in input_queues
        for a in q.fed_arrays}

    # Data sources from feed once variables
    input_sources.update(local.feed_once.keys())

    local.input_sources = input_sources

    return FD

def _construct_tensorflow_expression(feed_data, device, shard):
    """ Constructs a tensorflow expression for computing the RIME """
    zero = tf.constant(0)
    src_count = zero
    src_ph_vars = feed_data.src_ph_vars

    LQ = feed_data.local

    # Pull RIME inputs out of the feed queue
    # of the relevant shard
    D = LQ.input[shard].dequeue_to_attrdict()
    D.update({k: fo.var for k, fo in LQ.feed_once.iteritems()})

    # Infer chunk dimensions
    with tf.device(device):
        model_vis_shape = tf.shape(D.model_vis)
        ntime, nbl, nchan = [model_vis_shape[i] for i in range(3)]
        FT, CT = D.uvw.dtype, D.model_vis.dtype

    def apply_dies(src_count):
        """ Have we reached the maximum source count """
        return tf.greater_equal(src_count, src_ph_vars.nsrc)

    def antenna_jones(lm, stokes, alpha):
        """
        Compute the jones terms for each antenna.

        lm, stokes and alpha are the source variables.
        """
        cplx_phase = rime.phase(lm, D.uvw, D.frequency, CT=CT)

        bsqrt, sgn_brightness = rime.b_sqrt(stokes, alpha,
            D.frequency, D.ref_frequency, CT=CT)

        ejones = rime.e_beam(lm, D.frequency,
            D.point_errors, D.antenna_scaling,
            D.parallactic_angles,
            D.beam_extents, D.beam_freq_map, D.ebeam)

        return (rime.ekb_sqrt(cplx_phase, bsqrt, ejones, FT=FT),
            sgn_brightness)

    # While loop condition for each point source type
    def point_cond(model_vis, npsrc, src_count):
        return tf.less(npsrc, src_ph_vars.npsrc)

    def gaussian_cond(model_vis, ngsrc, src_count):
        return tf.less(ngsrc, src_ph_vars.ngsrc)

    def sersic_cond(model_vis, nssrc, src_count):
        return tf.less(nssrc, src_ph_vars.nssrc)

    # While loop bodies
    def point_body(model_vis, npsrc, src_count):
        """ Accumulate visiblities for point source batch """
        lm, stokes, alpha = LQ.point_source[shard].dequeue()
        nsrc = tf.shape(lm)[0]
        src_count += nsrc
        npsrc +=  nsrc
        ant_jones, sgn_brightness = antenna_jones(lm, stokes, alpha)
        shape = tf.ones(shape=[nsrc,ntime,nbl,nchan], dtype=FT)
        model_vis = rime.sum_coherencies(D.antenna1, D.antenna2,
            shape, ant_jones, sgn_brightness, D.flag, D.gterm,
            model_vis, apply_dies(src_count))

        return model_vis, npsrc, src_count

    def gaussian_body(model_vis, ngsrc, src_count):
        """ Accumulate visiblities for gaussian source batch """
        lm, stokes, alpha, gauss_params = LQ.gaussian_source[shard].dequeue()
        nsrc = tf.shape(lm)[0]
        src_count += nsrc
        ngsrc += nsrc
        ant_jones, sgn_brightness = antenna_jones(lm, stokes, alpha)
        gauss_shape = rime.gauss_shape(D.uvw, D.antenna1, D.antenna2,
            D.frequency, gauss_params)
        model_vis = rime.sum_coherencies(D.antenna1, D.antenna2,
            gauss_shape, ant_jones, sgn_brightness, D.flag, D.gterm,
            model_vis, apply_dies(src_count))

        return model_vis, ngsrc, src_count

    def sersic_body(model_vis, nssrc, src_count):
        """ Accumulate visiblities for sersic source batch """
        lm, stokes, alpha, sersic_params = LQ.sersic_source[shard].dequeue()
        nsrc = tf.shape(lm)[0]
        src_count += nsrc
        nssrc += nsrc
        ant_jones, sgn_brightness = antenna_jones(lm, stokes, alpha)
        sersic_shape = rime.sersic_shape(D.uvw, D.antenna1, D.antenna2,
            D.frequency, sersic_params)
        model_vis = rime.sum_coherencies(D.antenna1, D.antenna2,
            sersic_shape, ant_jones, sgn_brightness, D.flag, D.gterm,
            model_vis, apply_dies(src_count))

        return model_vis, nssrc, src_count

    with tf.device(device):
        # Evaluate point sources
        model_vis, npsrc, src_count = tf.while_loop(
            point_cond, point_body,
            [D.model_vis, zero, src_count])

        # Evaluate gaussians
        model_vis, ngsrc, src_count = tf.while_loop(
            gaussian_cond, gaussian_body,
            [model_vis, zero, src_count])

        # Evaluate sersics
        model_vis, nssrc, src_count = tf.while_loop(
            sersic_cond, sersic_body,
            [model_vis, zero, src_count])

    # Create enqueue operation
    enqueue_op = LQ.output.queue.enqueue([D.descriptor, model_vis])

    # Return descriptor and enqueue operation
    return D.descriptor, enqueue_op

def _get_data(data_source, context):
    """ Get data from the data source, checking the return values """
    try:
        # Get data from the data source
        data = data_source.source(context)

        # Complain about None values
        if data is None:
            raise ValueError("'None' returned from "
                "data source '{n}'".format(n=context.name))
        # We want numpy arrays
        elif not isinstance(data, np.ndarray):
            raise TypeError("Data source '{n}' did not "
                "return a numpy array, returned a '{t}'".format(
                    t=type(data)))
        # And they should be the right shape and type
        elif data.shape != context.shape or data.dtype != context.dtype:
            raise ValueError("Expected data of shape '{esh}' and "
                "dtype '{edt}' for data source '{n}', but "
                "shape '{rsh}' and '{rdt}' was found instead".format(
                    n=context.name, esh=context.shape, edt=context.dtype,
                    rsh=data.shape, rdt=data.dtype))

        return data

    except Exception as e:
        ex = ValueError("An exception occurred while "
            "obtaining data from data source '{ds}'\n\n"
            "{e}\n\n"
            "{help}".format(ds=context.name,
                e=str(e), help=context.help()))

        raise ex, None, sys.exc_info()[2]

def _supply_data(data_sink, context):
    """ Supply data to the data sink """
    try:
        data_sink.sink(context)
    except Exception as e:
        ex = ValueError("An exception occurred while "
            "supplying data to data sink '{ds}'\n\n"
            "{e}\n\n"
            "{help}".format(ds=context.name,
                e=str(e), help=context.help()))

        raise ex, None, sys.exc_info()[2]

def _iter_args(iter_dims, cube):
    iter_strides = cube.dim_extent_size(*iter_dims)
    return zip(iter_dims, iter_strides)

def _uniq_log2_range(start, size, div):
    start = np.log2(start)
    size = np.log2(size)
    int_values = np.int32(np.logspace(start, size, div, base=2)[:-1])

    return np.flipud(np.unique(int_values))

BUDGETING_DIMS = ['ntime', 'nbl', 'nsrc'] + mbu.source_nr_vars()

def _budget(cube, slvr_cfg):
    # Figure out a viable dimension configuration
    # given the total problem size
    mem_budget = slvr_cfg.get('mem_budget', 2*ONE_GB)
    bytes_required = cube.bytes_required()

    src_dims = mbu.source_nr_vars() + [Options.NSRC]
    dim_names = ['na', 'nbl', 'ntime'] + src_dims
    global_sizes = cube.dim_global_size(*dim_names)
    na, nbl, ntime = global_sizes[:3]

    # Keep track of original dimension sizes and any reductions that are applied
    original_sizes = { r: s for r, s in zip(dim_names, global_sizes) }
    applied_reductions = {}

    def _reduction():
        # Reduce over time first
        trange = _uniq_log2_range(1, ntime, 5)
        for t in trange[0:1]:
            yield [('ntime', t)]

        # Attempt reduction over source
        sbs = slvr_cfg.get(Options.SOURCE_BATCH_SIZE)
        srange = _uniq_log2_range(10, sbs, 5) if sbs > 10 else 10
        src_dim_gs = global_sizes[3:]

        for bs in srange:
            yield [(d, bs if bs < gs else gs) for d, gs
                in zip(src_dims, src_dim_gs)]

        # Try the rest of the timesteps
        for t in trange[1:]:
            yield [('ntime', t)]

        # Reduce by baseline
        for bl in _uniq_log2_range(na, nbl, 5):
            yield [('nbl', bl)]

    for reduction in _reduction():
        if bytes_required > mem_budget:
            for dim, size in reduction:
                applied_reductions[dim] = size
                cube.update_dimension(dim, lower_extent=0, upper_extent=size)
        else:
            break

        bytes_required = cube.bytes_required()

    # Log some information about the memory_budget
    # and dimension reduction
    montblanc.log.info(("Selected a solver memory budget of {rb} "
        "given a hard limit of {mb}.").format(
        rb=mbu.fmt_bytes(bytes_required),
        mb=mbu.fmt_bytes(mem_budget)))

    if len(applied_reductions) > 0:
        montblanc.log.info("The following dimension reductions "
            "were applied:")

        for k, v in applied_reductions.iteritems():
            montblanc.log.info('{p}{d}: {id} => {rd}'.format
                (p=' '*4, d=k, id=original_sizes[k], rd=v))
    else:
        montblanc.log.info("No dimension reductions were applied.")

    return bytes_required

def _apply_source_provider_dim_updates(cube, source_providers):
    """
    Given a list of source_providers, apply the list of
    suggested dimension updates given in provider.updated_dimensions()
    to the supplied hypercube.

    Dimension global sizes are always updated. Local sizes will be applied
    UNLESS the dimension is reduced during the budgeting process.
    Assumption here is that the budgeter is smarter than the user.

    """
    # Create a mapping between a dimension and a
    # list of (global_size, provider_name) tuples
    mapping = collections.defaultdict(list)

    def _transform_update(d):
        if isinstance(d, tuple):
            return HyperCubeDim(d[0], d[1])
        elif isinstance(d, HyperCubeDim):
            return d
        else:
            raise TypeError("Expected a hypercube dimension or "
                "('dim_name', dim_size) tuple "
                "for dimension update. Instead received "
                "'{d}'".format(d=d))



    # Update the mapping, except for the nsrc dimension
    [mapping[d.name].append((d, prov.name()))
        for prov in source_providers
        for d in (_transform_update(d) for d in prov.updated_dimensions())
        if not d.name == 'nsrc' ]

    # Ensure that the global sizes we receive
    # for each dimension are unique. Tell the user
    # about which sources conflict
    for n, u in mapping.iteritems():
        if not all(u[0][0] == tup[0] for tup in u[1:]):
            raise ValueError("Received conflicting global size updates '{u}'"
                " for dimension '{n}'.".format(n=n, u=u))

    if len(mapping) > 0:
        montblanc.log.info("Updating dimensions {mk} from "
            "source providers.".format(mk=mapping.keys()))

    # Get existing dimension extents
    extent_sizes = cube.dim_extent_size(*mapping.keys())

    # Now update our dimensions
    for (n, u), es in zip(mapping.iteritems(), extent_sizes):
        # Reduce our local size to satisfy hypercube
        d = u[0][0]
        gs = d.global_size
        # Defer to existing extent size for budgeting dimensions
        es = es if es in BUDGETING_DIMS else d.extent_size
        # Clamp extent size to global size
        es = gs if es > gs else es
        cube.update_dimension(n, global_size=gs,
            lower_extent=0, upper_extent=es)

    # Handle global number of sources differently
    # It's equal to the number of
    # point's, gaussian's, sersic's combined
    nsrc = sum(cube.dim_global_size(*mbu.source_nr_vars()))

    # Local number of sources will be the extent size of whatever
    # source type we're currently iterating over. So just take
    # the maximum extent size given the sources
    ls = max(cube.dim_extent_size(*mbu.source_nr_vars()))

    cube.update_dimension('nsrc', global_size=nsrc,
        lower_extent=0, upper_extent=ls)

    # Return our cube size
    return cube.bytes_required()
<|MERGE_RESOLUTION|>--- conflicted
+++ resolved
@@ -26,16 +26,12 @@
 import time
 import sys
 
+import attr
 from attrdict import AttrDict
 import concurrent.futures as cf
 import numpy as np
 import tensorflow as tf
 from tensorflow.python.client import timeline
-<<<<<<< HEAD
-=======
-from attrdict import AttrDict
-import attr
->>>>>>> 248f2541
 
 import montblanc
 import montblanc.util as mbu
@@ -60,10 +56,12 @@
 
 rime = load_tf_lib()
 
-<<<<<<< HEAD
-DataSource = collections.namedtuple("DataSource", ['source', 'dtype', 'name'])
-DataSink = collections.namedtuple("DataSink", ['sink', 'name'])
-FeedOnce = collections.namedtuple("FeedOnce", ['ph', 'var', 'assign_op'])
+DataSource = attr.make_class("DataSource", ['source', 'dtype', 'name'],
+    slots=True, frozen=True)
+DataSink = attr.make_class("DataSink", ['sink', 'name'],
+    slots=True, frozen=True)
+FeedOnce = attr.make_class("FeedOnce", ['ph', 'var', 'assign_op'],
+    slots=True, frozen=True)
 
 class AConfigurationStrategy(object):
     def construct_shared_configuration(self, slvr_cfg):
@@ -198,14 +196,6 @@
         montblanc.log.debug("Worker GPU configuration read")
 
         return slvr_cfg
-=======
-DataSource = attr.make_class("DataSource", ['source', 'dtype', 'name'],
-    slots=True, frozen=True)
-DataSink = attr.make_class("DataSink", ['sink', 'name'],
-    slots=True, frozen=True)
-FeedOnce = attr.make_class("FeedOnce", ['ph', 'var', 'assign_op'],
-    slots=True, frozen=True)
->>>>>>> 248f2541
 
 class RimeSolver(MontblancTensorflowSolver):
     """ RIME Solver Implementation """
@@ -327,17 +317,11 @@
         # Data Sources and Sinks
         #=======================
 
-<<<<<<< HEAD
-        # Construct list of data sources/sinks internal to the solver
-        # Any data sources/sinks specified in the solve() method will
-        # override these
-=======
         # Construct list of data sources and sinks
         # internal to the solver.
         # These will be overridden by source and sink
         # providers supplied by the user in the solve()
         # method
->>>>>>> 248f2541
         self._source_providers = []
         self._sink_providers = [NullSinkProvider()]
 
@@ -385,27 +369,17 @@
 
         # Create all tensorflow constructs within the compute graph
         with tf.Graph().as_default() as compute_graph:
-<<<<<<< HEAD
-            # Create feed data and expression
-            self._tf_feed_data = _construct_tensorflow_feed_data(dfs,
-                cube, cluster, job, task, self._iter_dims)
-            self._tf_expr = _construct_tensorflow_expression(
-                self._tf_feed_data)
-
-            # Initialisation operation
-            init_op = tf.initialize_local_variables()
-=======
             # Create our data feeding structure containing
             # input/output queues and feed once variables
             self._tf_feed_data = _construct_tensorflow_feed_data(
-                dfs, cube, self._iter_dims, shards)
+                dfs, cube, cluster, job, task,
+                self._iter_dims, self._nr_of_shards)
 
             # Construct tensorflow expressions for each shard
             self._tf_expr = [_construct_tensorflow_expression(
                     self._tf_feed_data, dev, self._shard(d,s))
                 for d, dev in enumerate(self._devices)
                 for s in range(self._shards_per_device)]
->>>>>>> 248f2541
 
             # Initialisation operation
             init_op = tf.global_variables_initializer()
@@ -420,20 +394,11 @@
         self._tf_job = job
         self._tf_task = task
 
-        self._tf_coord = tf.train.Coordinator()
-
-<<<<<<< HEAD
         montblanc.log.debug("Attaching session to tensorflow server "
             "'{tfs}'".format(tfs=server))
-        self._tf_session = tf.Session(server, graph=compute_graph)
-        self._tf_session.run(init_op)
-
-    def is_master(self):
-        return self._is_master
-=======
         session_config = tf.ConfigProto(allow_soft_placement=True)
 
-        self._tf_session = tf.Session(tf_server_target,
+        self._tf_session = tf.Session(server,
             graph=compute_graph, config=session_config)
         self._tf_session.run(init_op)
 
@@ -458,7 +423,9 @@
         self._run_metadata = []
         self._run_metadata_lock = threading.Lock()
         self._iterations = 0
->>>>>>> 248f2541
+
+    def is_master(self):
+        return self._is_master
 
     def _parameter_feed(self):
         # Only the master feeds descriptors
@@ -522,13 +489,8 @@
         for job, task, queue in RPQ:
             session.run(queue.enqueue_op, feed_dict={ queue.placeholders[0]: [-1] })
 
-        self._tf_coord.request_stop()
-
         montblanc.log.info("Done feeding {n} parameters.".format(
             n=parameters_fed))
-
-        feed_dict = {LQ.parameter.placeholders[0] : [-1] }
-        session.run(LQ.parameter.enqueue_op, feed_dict=feed_dict)
 
     def _feed(self, cube, data_sources, data_sinks, global_iter_args):
         """ Feed stub """
@@ -545,6 +507,11 @@
 
     def _feed_impl(self, cube, data_sources, data_sinks, global_iter_args):
         """ Implementation of queue feeding """
+
+        # Only workers feed data
+        if self.is_master():
+            return
+
         session = self._tf_session
         FD = self._tf_feed_data
         LQ = FD.local
@@ -563,13 +530,10 @@
 
         chunks_fed = 0
 
-<<<<<<< HEAD
-=======
         which_shard = itertools.cycle([self._shard(d,s)
             for s in range(self._shards_per_device)
             for d, dev in enumerate(self._devices)])
 
->>>>>>> 248f2541
         while True:
             try:
                 # Get the descriptor describing a portion of the RIME
@@ -590,43 +554,11 @@
             descriptor.flags.writeable = False
             montblanc.log.info("Received descriptor {}".format(descriptor))
 
-            if descriptor[0] == -1:
-                break
-
-<<<<<<< HEAD
-            # Decode the descriptor and update our cube dimensions
-            dims = self._transcoder.decode(descriptor)
-            cube.update_dimensions(dims)
-
-            # Determine array shapes and data types for this
-            # portion of the hypercube
-            array_schemas = cube.arrays(reify=True)
-
-            # Inject a data source and array schema for the
-            # descriptor queue items. These aren't full on arrays per se
-            # but they need to work within the feeding framework
-            array_schemas['descriptor'] = descriptor
-            data_sources['descriptor'] = DataSource(lambda c: descriptor, np.int32, 'Internal')
-
-            # Generate (name, placeholder, datasource, array schema)
-            # for the arrays required by each queue
-            iq = LQ.input
-            gen = ((a, ph, data_sources[a], array_schemas[a])
-                for ph, a in zip(iq.placeholders, iq.fed_arrays))
-
-            # Get input data by calling the data source functors
-            input_data = [(a, ph, _get_data(ds, SourceContext(a, cube,
-                    self.config(), global_iter_args,
-                    cube.array(a) if a in cube.arrays() else {},
-                    ad.shape, ad.dtype)))
-                for (a, ph, ds, ad) in gen]
-=======
             # Find indices of the emptiest queues and, by implication
             # the shard with the least work assigned to it
             emptiest_queues = np.argsort(input_queue_sizes)
             shard = emptiest_queues[0]
             shard = which_shard.next()
->>>>>>> 248f2541
 
             feed_f = self._feed_executors[shard].submit(self._feed_actual,
                 data_sources.copy(), cube.copy(),
@@ -645,6 +577,10 @@
         montblanc.log.info("Done feeding {n} chunks.".format(n=chunks_fed))
 
     def _feed_actual(self, *args):
+        # Only workers feed data
+        if self.is_master():
+            return
+
         try:
             return self._feed_actual_impl(*args)
         except Exception as e:
@@ -693,21 +629,6 @@
         # so that sinks can access them
         input_cache = { a: data for (a, ph, data) in input_data }
 
-<<<<<<< HEAD
-
-        # Close all local queues
-        # session.run([q.close_op for q in (
-        #     [LQ.input] + LQ.src_queues.values() + [LQ.output])])
-
-        montblanc.log.info("Done feeding {n} chunks.".format(n=chunks_fed))
-
-    def _compute_impl(self):
-        """ Implementation of computation """
-
-        #run_options = tf.RunOptions(trace_level=tf.RunOptions.FULL_TRACE,
-        #    timeout_in_ms=10000)
-        run_options =tf.RunOptions()
-=======
         # Guard access to the cache with a lock
         with self._source_cache_lock:
             self._source_cache[descriptor.data] = input_cache
@@ -715,23 +636,12 @@
         montblanc.log.info("Enqueueing chunk {d} on shard {sh}".format(
             d=descriptor, sh=shard))
 
->>>>>>> 248f2541
         run_metadata = tf.RunMetadata()
         session.run(iq.enqueue_op, feed_dict=feed_dict,
             options=self._run_options,
             run_metadata=run_metadata)
         self._save_metadata(run_metadata)
 
-<<<<<<< HEAD
-        S = self._tf_session
-        FD = self._tf_feed_data
-        cube = self.hypercube
-
-        chunks_computed = 0
-
-        feed_dict = { ph: cube.dim_global_size(n) for
-            n, ph in FD.src_ph_vars.iteritems() }
-=======
         # For each source type, feed that source queue
         for src_type, queue, stride in zip(src_types, src_queues, src_strides):
             iter_args = [(src_type, stride)]
@@ -741,27 +651,11 @@
                 cube.update_dimensions(dim_desc)
                 s = dim_desc[0]['upper_extent'] - dim_desc[0]['lower_extent']
 
->>>>>>> 248f2541
 
                 montblanc.log.info("'{ci}: Enqueueing {d} '{s}' '{t}' sources "
                     "on shard {sh}".format(d=descriptor,
                         ci=chunk_i, s=s, t=src_type, sh=shard))
 
-<<<<<<< HEAD
-        while not self._tf_coord.should_stop():
-            try:
-                descriptor, enq = S.run(self._tf_expr,
-                    feed_dict=feed_dict,
-                    options=run_options,
-                    run_metadata=run_metadata)
-            except (tf.errors.OutOfRangeError, tf.errors.CancelledError) as e:
-                self._tf_coord.request_stop()
-                continue
-
-            # Are we done?
-            dims = self._transcoder.decode(descriptor)
-            chunks_computed += 1
-=======
                 # Determine array shapes and data types for this
                 # portion of the hypercube
                 array_schemas = cube.arrays(reify=True)
@@ -783,7 +677,6 @@
                     options=self._run_options,
                     run_metadata=run_metadata)
                 self._save_metadata(run_metadata)
->>>>>>> 248f2541
 
 
     def _clear_metadata(self):
@@ -811,15 +704,6 @@
     def _compute(self, feed_dict, shard):
         """ Call the tensorflow compute """
 
-<<<<<<< HEAD
-    def _compute(self):
-        """ Compute stub """
-        # Only workers compute
-        if self.is_master():
-            return
-
-=======
->>>>>>> 248f2541
         try:
             run_metadata = tf.RunMetadata()
 
@@ -851,14 +735,6 @@
     def _consume_impl(self, data_sinks, cube, global_iter_args):
         """ Consume """
 
-<<<<<<< HEAD
-        S = self._tf_session
-        chunks_consumed = 0
-
-        # Maintain a hypercube based on the main cube
-        cube = self.hypercube.copy()
-=======
->>>>>>> 248f2541
         LQ = self._tf_feed_data.local
         run_metadata = tf.RunMetadata()
         output = self._tf_session.run(LQ.output.dequeue_op,
@@ -866,34 +742,9 @@
             run_metadata=run_metadata)
         self._save_metadata(run_metadata)
 
-<<<<<<< HEAD
-        # Get space of iteration
-        global_iter_args = _iter_args(self._iter_dims, cube)
-
-        # Get data sinks from supplied providers
-        data_sinks = { n: DataSink(f, prov.name())
-            for prov in sink_providers
-            for n, f in prov.sinks().iteritems()
-            if not n == 'descriptor' }
-
-
-        while not self._tf_coord.should_stop():
-            try:
-                output = S.run(LQ.output.dequeue_op)
-            except (tf.errors.OutOfRangeError, tf.errors.CancelledError) as e:
-                self._tf_coord.request_stop()
-                continue
-
-            chunks_consumed += 1
-
-            # Expect the descriptor in the first tuple position
-            assert len(output) > 0
-            assert LQ.output.fed_arrays[0] == 'descriptor'
-=======
         # Expect the descriptor in the first tuple position
         assert len(output) > 0
         assert LQ.output.fed_arrays[0] == 'descriptor'
->>>>>>> 248f2541
 
         descriptor = output[0]
         # Make it read-only so we can hash the contents
@@ -911,9 +762,6 @@
                     "in source cache for descriptor {}!"
                         .format(descriptor))
 
-<<<<<<< HEAD
-        montblanc.log.info('Done consuming {n} chunks'.format(n=chunks_consumed))
-=======
         # For each array in our output, call the associated data sink
         for n, a in zip(LQ.output.fed_arrays[1:], output[1:]):
             sink_context = SinkContext(n, cube,
@@ -922,7 +770,6 @@
                 a, input_data)
 
             _supply_data(data_sinks[n], sink_context)
->>>>>>> 248f2541
 
     def solve(self, *args, **kwargs):
         #  Obtain source and sink providers, including internal providers
@@ -991,8 +838,6 @@
             run_metadata=run_metadata)
         self._save_metadata(run_metadata)
 
-        not_done = []
-
         try:
             params = self._parameter_executor.submit(self._parameter_feed)
             not_done = set([params])
@@ -1002,17 +847,9 @@
 
                 not_done.update(futures)
 
-<<<<<<< HEAD
-            while not self._tf_coord.should_stop():
-                # TODO: timeout not strictly necessary
-                done, not_done = cf.wait(not_done,
-                    timeout=1.0,
-                    return_when=cf.FIRST_COMPLETED)
-=======
             # TODO: timeout not strictly necessary
             done, not_done = cf.wait(not_done,
                 return_when=cf.ALL_COMPLETED)
->>>>>>> 248f2541
 
             for future in done:
                 res = future.result()
@@ -1030,9 +867,6 @@
 
             self._iterations += 1
 
-        # Cancel any running futures
-        [f.cancel() for f in not_done]
-
     def close(self):
         # Shutdown thread executors
         self._parameter_executor.shutdown()
@@ -1058,29 +892,26 @@
         self.close()
 
 
-<<<<<<< HEAD
 def _construct_tensorflow_feed_data(dfs, cube, cluster,
-        job, task, iter_dims):
-=======
-def _construct_tensorflow_feed_data(dfs, cube, iter_dims,
-    nr_of_input_queues):
->>>>>>> 248f2541
+        job, task, iter_dims, shards):
 
     QUEUE_SIZE = 10
 
     FD = AttrDict()
-<<<<<<< HEAD
+    # https://github.com/bcj/AttrDict/issues/34
+    FD._setattr('_sequence_type', list)
     # Reference local and remote queues
     FD.local = local = AttrDict()
     FD.remote = remote = AttrDict()
-=======
-    # https://github.com/bcj/AttrDict/issues/34
-    FD._setattr('_sequence_type', list)
-    # Reference local queues
+
+    # Reference local and remote queues
     FD.local = local = AttrDict()
     # https://github.com/bcj/AttrDict/issues/34
     local._setattr('_sequence_type', list)
->>>>>>> 248f2541
+    FD.remote = remote = AttrDict()
+    # https://github.com/bcj/AttrDict/issues/34
+    remote._setattr('_sequence_type', list)
+
 
     # Create placholder variables for source counts
     FD.src_ph_vars = AttrDict({
@@ -1162,49 +993,26 @@
     # require feeding multiple times
     #======================================
 
-<<<<<<< HEAD
     with tf.device(dev_spec):
         # Create the queue for holding the input
-        local.input = create_queue_wrapper('input', QUEUE_SIZE,
-                    ['descriptor'] + [a.name for a in feed_all],
-                    dfs)
+        local.input = [create_queue_wrapper('input_%d' % s, QUEUE_SIZE,
+                    ['descriptor'] + [a.name for a in feed_all], dfs)
+                for s in range(shards)]
 
         # Create source input queues
-        local.point_source = create_queue_wrapper('point_source',
+        local.point_source = [create_queue_wrapper('point_source_%d' % s,
             QUEUE_SIZE, ['point_lm', 'point_stokes', 'point_alpha'], dfs)
-
-        local.gaussian_source = create_queue_wrapper('gaussian_source',
+            for s in range(shards)]
+
+        local.gaussian_source = [create_queue_wrapper('gaussian_source_%d' % s,
             QUEUE_SIZE, ['gaussian_lm', 'gaussian_stokes', 'gaussian_alpha',
                 'gaussian_shape'], dfs)
-
-        local.sersic_source = create_queue_wrapper('sersic_source',
+            for s in range(shards)]
+
+        local.sersic_source = [create_queue_wrapper('sersic_source_%d' % s,
             QUEUE_SIZE, ['sersic_lm', 'sersic_stokes', 'sersic_alpha',
                 'sersic_shape'], dfs)
-=======
-    # Create the queue feeding parameters into the system
-    local.parameter = create_queue_wrapper('descriptors',
-        QUEUE_SIZE, ['descriptor'], dfs)
-
-    # Create the queue for holding the input
-    local.input = [create_queue_wrapper('input_%d' % i, QUEUE_SIZE,
-                ['descriptor'] + [a.name for a in feed_all], dfs)
-            for i in range(nr_of_input_queues)]
-
-    # Create source input queues
-    local.point_source = [create_queue_wrapper('point_source_%d' % i,
-        QUEUE_SIZE, ['point_lm', 'point_stokes', 'point_alpha'], dfs)
-        for i in range(nr_of_input_queues)]
-
-    local.gaussian_source = [create_queue_wrapper('gaussian_source_%d' % i,
-        QUEUE_SIZE, ['gaussian_lm', 'gaussian_stokes', 'gaussian_alpha',
-            'gaussian_shape'], dfs)
-        for i in range(nr_of_input_queues)]
-
-    local.sersic_source = [create_queue_wrapper('sersic_source_%d' % i,
-        QUEUE_SIZE, ['sersic_lm', 'sersic_stokes', 'sersic_alpha',
-            'sersic_shape'], dfs)
-        for i in range(nr_of_input_queues)]
->>>>>>> 248f2541
+            for s in range(shards)]
 
         # Source queues to feed
         local.src_queues = src_queues = {
